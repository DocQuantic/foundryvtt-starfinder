--- conflicted
+++ resolved
@@ -411,21 +411,13 @@
     }
 
     rollSkillCheck(skillId, skill, options = {}) {
-<<<<<<< HEAD
-        return DiceStarfinder.d20Roll({
+        return DiceSFRPG.d20Roll({
             actor: this,
             event: options.event,
             parts: ["@mod"],
             data: { mod: skill.mod },
             title: 'Skill Check',
             flavor: `${CONFIG.STARFINDER.skills[skillId.substring(0, 3)]}`,
-=======
-        return DiceSFRPG.d20Roll({
-            event: options.event,
-            parts: ["@mod"],
-            data: { mod: skill.mod },
-            title: `${CONFIG.SFRPG.skills[skillId.substring(0, 3)]} Skill Check`,
->>>>>>> a4490df4
             speaker: ChatMessage.getSpeaker({ actor: this })
         });
     }
